--- conflicted
+++ resolved
@@ -27,10 +27,6 @@
         "@io_istio_api//mixer/v1/config/client:go_default_library",
         "@io_istio_api//routing/v1alpha1:go_default_library",
         "@io_istio_api//routing/v1alpha2:go_default_library",
-<<<<<<< HEAD
-        "//pilot/model/test:go_default_library",
-=======
->>>>>>> 24089ea9
     ],
 )
 
